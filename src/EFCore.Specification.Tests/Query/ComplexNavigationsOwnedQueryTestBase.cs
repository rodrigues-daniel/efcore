﻿// Copyright (c) .NET Foundation. All rights reserved.
// Licensed under the Apache License, Version 2.0. See License.txt in the project root for license information.

using Microsoft.EntityFrameworkCore.TestUtilities.Xunit;

namespace Microsoft.EntityFrameworkCore.Query
{
    public abstract class ComplexNavigationsOwnedQueryTestBase<TFixture> : ComplexNavigationsQueryTestBase<TFixture>
        where TFixture : ComplexNavigationsOwnedQueryFixtureBase, new()
    {
        protected ComplexNavigationsOwnedQueryTestBase(TFixture fixture)
            : base(fixture)
        {
        }

        [ConditionalFact(Skip = "issue #8248")]
        public override void Required_navigation_on_a_subquery_with_First_in_projection()
        {
            base.Required_navigation_on_a_subquery_with_First_in_projection();
        }

        [ConditionalFact(Skip = "issue #8526")]
        public override void Select_subquery_with_client_eval_and_navigation1()
        {
            base.Select_subquery_with_client_eval_and_navigation1();
        }

        [ConditionalFact(Skip = "issue #8526")]
        public override void Select_subquery_with_client_eval_and_navigation2()
        {
            base.Select_subquery_with_client_eval_and_navigation2();
        }

        // Naked instances not supported
        public override void Entity_equality_empty()
        {
        }

        public override void Key_equality_two_conditions_on_same_navigation()
        {
        }

        // #8172 - One-to-many not supported yet
        public override void Multiple_SelectMany_with_string_based_Include()
        {
        }

        public override void Where_navigation_property_to_collection_of_original_entity_type()
        {
        }

        public override void SelectMany_with_Include1()
        {
        }

        public override void SelectMany_with_Include2()
        {
        }

        public override void Navigations_compared_to_each_other1()
        {
        }

        public override void Navigations_compared_to_each_other2()
        {
        }

        public override void Navigations_compared_to_each_other3()
        {
        }

        public override void Navigations_compared_to_each_other4()
        {
        }

        public override void Navigations_compared_to_each_other5()
        {
        }

        public override void Navigation_with_same_navigation_compared_to_null()
        {
        }

        public override void Multi_level_navigation_compared_to_null()
        {
        }

        public override void Multi_level_navigation_with_same_navigation_compared_to_null()
        {
        }

        public override void Multi_level_include_correct_PK_is_chosen_as_the_join_predicate_for_queries_that_join_same_table_multiple_times()
        {
        }

        public override void Required_navigation_with_Include_ThenInclude()
        {
        }

        public override void SelectMany_nested_navigation_property_required()
        {
        }

        public override void Multiple_include_with_multiple_optional_navigations()
        {
        }

        public override void Multiple_SelectMany_calls()
        {
        }

        public override void Multiple_complex_includes()
        {
        }

        public override void SelectMany_with_navigation_filter_and_explicit_DefaultIfEmpty()
        {
        }

        public override void SelectMany_with_string_based_Include2()
        {
        }

        public override void SelectMany_with_nested_navigation_and_explicit_DefaultIfEmpty()
        {
        }

        public override void Contains_with_subquery_optional_navigation_and_constant_item()
        {
        }

        public override void Include_with_groupjoin_skip_and_take()
        {
        }

        public override void SelectMany_navigation_property_and_projection()
        {
        }

        public override void SelectMany_nested_navigation_property_optional_and_projection()
        {
        }

        public override void Multi_level_include_one_to_many_optional_and_one_to_many_optional_produces_valid_sql()
        {
        }

        public override void SelectMany_navigation_property_with_another_navigation_in_subquery()
        {
        }

        public override void SelectMany_with_string_based_Include1()
        {
        }

        public override void SelectMany_with_navigation_and_explicit_DefaultIfEmpty()
        {
        }

        public override void SelectMany_navigation_property()
        {
        }

        public override void Complex_multi_include_with_order_by_and_paging()
        {
        }

        public override void Select_nav_prop_collection_one_to_many_required()
        {
        }

        public override void Data_reader_is_closed_correct_number_of_times_for_include_queries_on_optional_navigations()
        {
        }

        public override void SelectMany_where_with_subquery()
        {
        }

        public override void Required_navigation_with_Include()
        {
        }

        public override void Complex_multi_include_with_order_by_and_paging_joins_on_correct_key()
        {
        }

        public override void Complex_query_with_optional_navigations_and_client_side_evaluation()
        {
        }

        public override void SelectMany_navigation_property_and_filter_before()
        {
        }

        public override void Multiple_complex_include_select()
        {
        }

        public override void SelectMany_with_navigation_and_Distinct()
        {
        }

        public override void Optional_navigation_with_Include_ThenInclude()
        {
        }

        public override void SelectMany_with_nested_navigation_filter_and_explicit_DefaultIfEmpty()
        {
        }

        public override void SelectMany_with_Include_ThenInclude()
        {
        }

        public override void Include_nested_with_optional_navigation()
        {
        }

        public override void Multiple_SelectMany_with_navigation_and_explicit_DefaultIfEmpty()
        {
        }

        public override void Multiple_optional_navigation_with_Include()
        {
        }

        public override void Where_navigation_property_to_collection()
        {
        }

        public override void Multiple_SelectMany_with_Include()
        {
        }

        public override void Multiple_optional_navigation_with_string_based_Include()
        {
        }

        public override void Where_navigation_property_to_collection2()
        {
        }

        public override void Where_on_multilevel_reference_in_subquery_with_outer_projection()
        {
        }

        public override void SelectMany_navigation_property_and_filter_after()
        {
        }

        public override void Complex_multi_include_with_order_by_and_paging_joins_on_correct_key2()
        {
        }

        public override void SelectMany_with_navigation_filter_paging_and_explicit_DefaultIfEmpty()
        {
        }

        public override void Comparing_collection_navigation_on_optional_reference_to_null()
        {
        }

        // Self-ref not supported
        public override void Join_navigation_translated_to_subquery_self_ref()
        {
        }

        public override void Multiple_complex_includes_self_ref()
        {
        }

        public override void Join_condition_optimizations_applied_correctly_when_anonymous_type_with_multiple_properties()
        {
        }

        public override void Multi_level_include_reads_key_values_from_data_reader_rather_than_incorrect_reader_deep_into_the_stack()
        {
        }

        public override void Join_condition_optimizations_applied_correctly_when_anonymous_type_with_single_property()
        {
        }

        public override void Navigation_filter_navigation_grouping_ordering_by_group_key()
        {
        }

        public override void Manually_created_left_join_propagates_nullability_to_navigations()
        {
        }

        public override void Optional_navigation_propagates_nullability_to_manually_created_left_join1()
        {
        }

        public override void Optional_navigation_propagates_nullability_to_manually_created_left_join2()
        {
        }

        public override void GroupJoin_with_complex_subquery_with_joins_does_not_get_flattened()
        {
        }

        public override void GroupJoin_with_complex_subquery_with_joins_does_not_get_flattened2()
        {
        }

        public override void GroupJoin_with_complex_subquery_with_joins_does_not_get_flattened3()
        {
        }

        public override void Project_collection_navigation()
        {
        }

        public override void Project_collection_navigation_nested()
        {
        }

        public override void Project_collection_navigation_using_ef_property()
        {
        }

        public override void Project_collection_navigation_nested_anonymous()
        {
        }

        public override void Project_collection_navigation_count()
        {
        }

        public override void Project_collection_navigation_composed()
        {
        }

        public override void Project_collection_and_root_entity()
        {
        }

        public override void Project_collection_and_include()
        {
        }

        public override void Project_navigation_and_collection()
        {
        }

        public override void Select_optional_navigation_property_string_concat()
        {
        }

        public override void Include_collection_with_multiple_orderbys_member()
        {
        }

        public override void Include_collection_with_multiple_orderbys_property()
        {
        }

        public override void Include_collection_with_multiple_orderbys_methodcall()
        {
        }

        public override void Include_collection_with_multiple_orderbys_complex()
        {
        }

        public override void Include_collection_with_multiple_orderbys_complex_repeated()
        {
        }
<<<<<<< HEAD
=======

        public override void Include_collection_with_groupby_in_subquery()
        {
        }

        public override void Multi_include_with_groupby_in_subquery()
        {
        }

        public override void Include_collection_with_groupby_in_subquery_and_filter_before_groupby()
        {
        }

        public override void Include_collection_with_groupby_in_subquery_and_filter_after_groupby()
        {
        }

        protected override IQueryable<Level1> GetExpectedLevelOne()
            => ComplexNavigationsData.SplitLevelOnes.AsQueryable();

        protected override IQueryable<Level2> GetExpectedLevelTwo()
            => GetExpectedLevelOne().Select(t => t.OneToOne_Required_PK).Where(t => t != null);

        protected override IQueryable<Level3> GetExpectedLevelThree()
            => GetExpectedLevelTwo().Select(t => t.OneToOne_Required_PK).Where(t => t != null);

        protected override IQueryable<Level4> GetExpectedLevelFour()
            => GetExpectedLevelThree().Select(t => t.OneToOne_Required_PK).Where(t => t != null);

        protected override IQueryable<Level2> GetLevelTwo(ComplexNavigationsContext context)
            => GetLevelOne(context).Select(t => t.OneToOne_Required_PK).Where(t => t != null);

        protected override IQueryable<Level3> GetLevelThree(ComplexNavigationsContext context)
            => GetLevelTwo(context).Select(t => t.OneToOne_Required_PK).Where(t => t != null);

        protected override IQueryable<Level4> GetLevelFour(ComplexNavigationsContext context)
            => GetLevelThree(context).Select(t => t.OneToOne_Required_PK).Where(t => t != null);
>>>>>>> 265e1e12
    }
}<|MERGE_RESOLUTION|>--- conflicted
+++ resolved
@@ -369,8 +369,6 @@
         public override void Include_collection_with_multiple_orderbys_complex_repeated()
         {
         }
-<<<<<<< HEAD
-=======
 
         public override void Include_collection_with_groupby_in_subquery()
         {
@@ -387,27 +385,5 @@
         public override void Include_collection_with_groupby_in_subquery_and_filter_after_groupby()
         {
         }
-
-        protected override IQueryable<Level1> GetExpectedLevelOne()
-            => ComplexNavigationsData.SplitLevelOnes.AsQueryable();
-
-        protected override IQueryable<Level2> GetExpectedLevelTwo()
-            => GetExpectedLevelOne().Select(t => t.OneToOne_Required_PK).Where(t => t != null);
-
-        protected override IQueryable<Level3> GetExpectedLevelThree()
-            => GetExpectedLevelTwo().Select(t => t.OneToOne_Required_PK).Where(t => t != null);
-
-        protected override IQueryable<Level4> GetExpectedLevelFour()
-            => GetExpectedLevelThree().Select(t => t.OneToOne_Required_PK).Where(t => t != null);
-
-        protected override IQueryable<Level2> GetLevelTwo(ComplexNavigationsContext context)
-            => GetLevelOne(context).Select(t => t.OneToOne_Required_PK).Where(t => t != null);
-
-        protected override IQueryable<Level3> GetLevelThree(ComplexNavigationsContext context)
-            => GetLevelTwo(context).Select(t => t.OneToOne_Required_PK).Where(t => t != null);
-
-        protected override IQueryable<Level4> GetLevelFour(ComplexNavigationsContext context)
-            => GetLevelThree(context).Select(t => t.OneToOne_Required_PK).Where(t => t != null);
->>>>>>> 265e1e12
     }
 }