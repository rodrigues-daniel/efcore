// Copyright (c) .NET Foundation. All rights reserved.
// Licensed under the Apache License, Version 2.0. See License.txt in the project root for license information.

using System;
using System.Collections.Generic;
using System.Linq;
using System.Linq.Expressions;
using System.Reflection;
using JetBrains.Annotations;
using Microsoft.EntityFrameworkCore.Diagnostics;
using Microsoft.EntityFrameworkCore.Infrastructure;
using Microsoft.EntityFrameworkCore.Metadata;
using Microsoft.EntityFrameworkCore.Query;
using Microsoft.EntityFrameworkCore.Storage;
using Microsoft.EntityFrameworkCore.Utilities;

#nullable enable

namespace Microsoft.EntityFrameworkCore.InMemory.Query.Internal
{
    /// <summary>
    ///     This is an internal API that supports the Entity Framework Core infrastructure and not subject to
    ///     the same compatibility standards as public APIs. It may be changed or removed without notice in
    ///     any release. You should only use it directly in your code with extreme caution and knowing that
    ///     doing so can result in application failures when updating to a new Entity Framework Core release.
    /// </summary>
    public class InMemoryQueryableMethodTranslatingExpressionVisitor : QueryableMethodTranslatingExpressionVisitor
    {
        private readonly InMemoryExpressionTranslatingExpressionVisitor _expressionTranslator;
        private readonly WeakEntityExpandingExpressionVisitor _weakEntityExpandingExpressionVisitor;
        private readonly InMemoryProjectionBindingExpressionVisitor _projectionBindingExpressionVisitor;
        private readonly IModel _model;

        /// <summary>
        ///     This is an internal API that supports the Entity Framework Core infrastructure and not subject to
        ///     the same compatibility standards as public APIs. It may be changed or removed without notice in
        ///     any release. You should only use it directly in your code with extreme caution and knowing that
        ///     doing so can result in application failures when updating to a new Entity Framework Core release.
        /// </summary>
        public InMemoryQueryableMethodTranslatingExpressionVisitor(
            [NotNull] QueryableMethodTranslatingExpressionVisitorDependencies dependencies,
            [NotNull] QueryCompilationContext queryCompilationContext)
            : base(dependencies, queryCompilationContext, subquery: false)
        {
            _expressionTranslator = new InMemoryExpressionTranslatingExpressionVisitor(queryCompilationContext, this);
            _weakEntityExpandingExpressionVisitor = new WeakEntityExpandingExpressionVisitor(_expressionTranslator);
            _projectionBindingExpressionVisitor = new InMemoryProjectionBindingExpressionVisitor(this, _expressionTranslator);
            _model = queryCompilationContext.Model;
        }

        /// <summary>
        ///     This is an internal API that supports the Entity Framework Core infrastructure and not subject to
        ///     the same compatibility standards as public APIs. It may be changed or removed without notice in
        ///     any release. You should only use it directly in your code with extreme caution and knowing that
        ///     doing so can result in application failures when updating to a new Entity Framework Core release.
        /// </summary>
        protected InMemoryQueryableMethodTranslatingExpressionVisitor(
            [NotNull] InMemoryQueryableMethodTranslatingExpressionVisitor parentVisitor)
            : base(parentVisitor.Dependencies, parentVisitor.QueryCompilationContext, subquery: true)
        {
            _expressionTranslator = new InMemoryExpressionTranslatingExpressionVisitor(QueryCompilationContext, parentVisitor);
            _weakEntityExpandingExpressionVisitor = new WeakEntityExpandingExpressionVisitor(_expressionTranslator);
            _projectionBindingExpressionVisitor = new InMemoryProjectionBindingExpressionVisitor(this, _expressionTranslator);
            _model = parentVisitor._model;
        }

        /// <summary>
        ///     This is an internal API that supports the Entity Framework Core infrastructure and not subject to
        ///     the same compatibility standards as public APIs. It may be changed or removed without notice in
        ///     any release. You should only use it directly in your code with extreme caution and knowing that
        ///     doing so can result in application failures when updating to a new Entity Framework Core release.
        /// </summary>
        protected override QueryableMethodTranslatingExpressionVisitor CreateSubqueryVisitor()
            => new InMemoryQueryableMethodTranslatingExpressionVisitor(this);

        /// <summary>
        ///     This is an internal API that supports the Entity Framework Core infrastructure and not subject to
        ///     the same compatibility standards as public APIs. It may be changed or removed without notice in
        ///     any release. You should only use it directly in your code with extreme caution and knowing that
        ///     doing so can result in application failures when updating to a new Entity Framework Core release.
        /// </summary>
        protected override Expression VisitMethodCall(MethodCallExpression methodCallExpression)
        {
            if (methodCallExpression.Method.IsGenericMethod
                && methodCallExpression.Arguments.Count == 1
                && methodCallExpression.Arguments[0].Type.TryGetSequenceType() != null
                && string.Equals(methodCallExpression.Method.Name, "AsSplitQuery", StringComparison.Ordinal))
            {
                return Visit(methodCallExpression.Arguments[0]);
            }

            return base.VisitMethodCall(methodCallExpression);
        }

        /// <summary>
        ///     This is an internal API that supports the Entity Framework Core infrastructure and not subject to
        ///     the same compatibility standards as public APIs. It may be changed or removed without notice in
        ///     any release. You should only use it directly in your code with extreme caution and knowing that
        ///     doing so can result in application failures when updating to a new Entity Framework Core release.
        /// </summary>
        [Obsolete("Use overload which takes IEntityType.")]
        protected override ShapedQueryExpression CreateShapedQueryExpression(Type elementType)
        {
            Check.NotNull(elementType, nameof(elementType));

            // Let it throw if null found.
            return CreateShapedQueryExpression(_model.FindEntityType(elementType)!);
        }

        /// <summary>
        ///     This is an internal API that supports the Entity Framework Core infrastructure and not subject to
        ///     the same compatibility standards as public APIs. It may be changed or removed without notice in
        ///     any release. You should only use it directly in your code with extreme caution and knowing that
        ///     doing so can result in application failures when updating to a new Entity Framework Core release.
        /// </summary>
        protected override ShapedQueryExpression CreateShapedQueryExpression(IEntityType entityType)
            => CreateShapedQueryExpressionStatic(entityType);

        private static ShapedQueryExpression CreateShapedQueryExpressionStatic(IEntityType entityType)
        {
            var queryExpression = new InMemoryQueryExpression(entityType);

            return new ShapedQueryExpression(
                queryExpression,
                new EntityShaperExpression(
                    entityType,
                    new ProjectionBindingExpression(
                        queryExpression,
                        new ProjectionMember(),
                        typeof(ValueBuffer)),
                    false));
        }

        /// <summary>
        ///     This is an internal API that supports the Entity Framework Core infrastructure and not subject to
        ///     the same compatibility standards as public APIs. It may be changed or removed without notice in
        ///     any release. You should only use it directly in your code with extreme caution and knowing that
        ///     doing so can result in application failures when updating to a new Entity Framework Core release.
        /// </summary>
        protected override ShapedQueryExpression? TranslateAll(ShapedQueryExpression source, LambdaExpression predicate)
        {
            Check.NotNull(source, nameof(source));
            Check.NotNull(predicate, nameof(predicate));

            predicate = Expression.Lambda(Expression.Not(predicate.Body), predicate.Parameters);
            var newSource = TranslateWhere(source, predicate);
            if (newSource == null)
            {
                return null;
            }
            source = newSource;

            var inMemoryQueryExpression = (InMemoryQueryExpression)source.QueryExpression;

            if (source.ShaperExpression is GroupByShaperExpression)
            {
                inMemoryQueryExpression.ReplaceProjectionMapping(new Dictionary<ProjectionMember, Expression>());
                inMemoryQueryExpression.PushdownIntoSubquery();
            }

            inMemoryQueryExpression.UpdateServerQueryExpression(
                Expression.Not(
                    Expression.Call(
                        EnumerableMethods.AnyWithoutPredicate.MakeGenericMethod(inMemoryQueryExpression.CurrentParameter.Type),
                        inMemoryQueryExpression.ServerQueryExpression)));

            return source.UpdateShaperExpression(Expression.Convert(inMemoryQueryExpression.GetSingleScalarProjection(), typeof(bool)));
        }

        /// <summary>
        ///     This is an internal API that supports the Entity Framework Core infrastructure and not subject to
        ///     the same compatibility standards as public APIs. It may be changed or removed without notice in
        ///     any release. You should only use it directly in your code with extreme caution and knowing that
        ///     doing so can result in application failures when updating to a new Entity Framework Core release.
        /// </summary>
        protected override ShapedQueryExpression? TranslateAny(ShapedQueryExpression source, LambdaExpression? predicate)
        {
            if (predicate != null)
            {
                var newSource = TranslateWhere(source, predicate);
                if (newSource == null)
                {
                    return null;
                }
                source = newSource;
            }

            var inMemoryQueryExpression = (InMemoryQueryExpression)source.QueryExpression;

            if (source.ShaperExpression is GroupByShaperExpression)
            {
                inMemoryQueryExpression.ReplaceProjectionMapping(new Dictionary<ProjectionMember, Expression>());
                inMemoryQueryExpression.PushdownIntoSubquery();
            }

            inMemoryQueryExpression.UpdateServerQueryExpression(
                Expression.Call(
                    EnumerableMethods.AnyWithoutPredicate.MakeGenericMethod(inMemoryQueryExpression.CurrentParameter.Type),
                    inMemoryQueryExpression.ServerQueryExpression));

            return source.UpdateShaperExpression(Expression.Convert(inMemoryQueryExpression.GetSingleScalarProjection(), typeof(bool)));
        }

        /// <summary>
        ///     This is an internal API that supports the Entity Framework Core infrastructure and not subject to
        ///     the same compatibility standards as public APIs. It may be changed or removed without notice in
        ///     any release. You should only use it directly in your code with extreme caution and knowing that
        ///     doing so can result in application failures when updating to a new Entity Framework Core release.
        /// </summary>
        protected override ShapedQueryExpression? TranslateAverage(ShapedQueryExpression source, LambdaExpression? selector, Type resultType)
        {
            Check.NotNull(source, nameof(source));
            Check.NotNull(resultType, nameof(resultType));

            return TranslateScalarAggregate(source, selector, nameof(Enumerable.Average), resultType);
        }

        /// <summary>
        ///     This is an internal API that supports the Entity Framework Core infrastructure and not subject to
        ///     the same compatibility standards as public APIs. It may be changed or removed without notice in
        ///     any release. You should only use it directly in your code with extreme caution and knowing that
        ///     doing so can result in application failures when updating to a new Entity Framework Core release.
        /// </summary>
        protected override ShapedQueryExpression? TranslateCast(ShapedQueryExpression source, Type resultType)
        {
            Check.NotNull(source, nameof(source));
            Check.NotNull(resultType, nameof(resultType));

            return source.ShaperExpression.Type != resultType
                ? source.UpdateShaperExpression(Expression.Convert(source.ShaperExpression, resultType))
                : source;
        }

        /// <summary>
        ///     This is an internal API that supports the Entity Framework Core infrastructure and not subject to
        ///     the same compatibility standards as public APIs. It may be changed or removed without notice in
        ///     any release. You should only use it directly in your code with extreme caution and knowing that
        ///     doing so can result in application failures when updating to a new Entity Framework Core release.
        /// </summary>
        protected override ShapedQueryExpression? TranslateConcat(ShapedQueryExpression source1, ShapedQueryExpression source2)
        {
            Check.NotNull(source1, nameof(source1));
            Check.NotNull(source2, nameof(source2));

            return TranslateSetOperation(EnumerableMethods.Concat, source1, source2);
        }

        /// <summary>
        ///     This is an internal API that supports the Entity Framework Core infrastructure and not subject to
        ///     the same compatibility standards as public APIs. It may be changed or removed without notice in
        ///     any release. You should only use it directly in your code with extreme caution and knowing that
        ///     doing so can result in application failures when updating to a new Entity Framework Core release.
        /// </summary>
        protected override ShapedQueryExpression? TranslateContains(ShapedQueryExpression source, Expression item)
        {
            Check.NotNull(source, nameof(source));
            Check.NotNull(item, nameof(item));

            var inMemoryQueryExpression = (InMemoryQueryExpression)source.QueryExpression;
            var newItem = TranslateExpression(item, preserveType: true);
            if (newItem == null)
            {
                return null;
            }

            item = newItem;

            inMemoryQueryExpression.UpdateServerQueryExpression(
                Expression.Call(
                    EnumerableMethods.Contains.MakeGenericMethod(item.Type),
                    Expression.Call(
                        EnumerableMethods.Select.MakeGenericMethod(inMemoryQueryExpression.CurrentParameter.Type, item.Type),
                        inMemoryQueryExpression.ServerQueryExpression,
                        Expression.Lambda(
                            inMemoryQueryExpression.GetMappedProjection(new ProjectionMember()), inMemoryQueryExpression.CurrentParameter)),
                    item));

            return source.UpdateShaperExpression(Expression.Convert(inMemoryQueryExpression.GetSingleScalarProjection(), typeof(bool)));
        }

        /// <summary>
        ///     This is an internal API that supports the Entity Framework Core infrastructure and not subject to
        ///     the same compatibility standards as public APIs. It may be changed or removed without notice in
        ///     any release. You should only use it directly in your code with extreme caution and knowing that
        ///     doing so can result in application failures when updating to a new Entity Framework Core release.
        /// </summary>
        protected override ShapedQueryExpression? TranslateCount(ShapedQueryExpression source, LambdaExpression? predicate)
        {
            Check.NotNull(source, nameof(source));

            if (predicate != null)
            {
                var newSource = TranslateWhere(source, predicate);
                if (newSource == null)
                {
                    return null;
                }
                source = newSource;
            }

            var inMemoryQueryExpression = (InMemoryQueryExpression)source.QueryExpression;

            if (source.ShaperExpression is GroupByShaperExpression)
            {
                inMemoryQueryExpression.ReplaceProjectionMapping(new Dictionary<ProjectionMember, Expression>());
                inMemoryQueryExpression.PushdownIntoSubquery();
            }

            inMemoryQueryExpression.UpdateServerQueryExpression(
                Expression.Call(
                    EnumerableMethods.CountWithoutPredicate.MakeGenericMethod(inMemoryQueryExpression.CurrentParameter.Type),
                    inMemoryQueryExpression.ServerQueryExpression));

            return source.UpdateShaperExpression(Expression.Convert(inMemoryQueryExpression.GetSingleScalarProjection(), typeof(int)));
        }

        /// <summary>
        ///     This is an internal API that supports the Entity Framework Core infrastructure and not subject to
        ///     the same compatibility standards as public APIs. It may be changed or removed without notice in
        ///     any release. You should only use it directly in your code with extreme caution and knowing that
        ///     doing so can result in application failures when updating to a new Entity Framework Core release.
        /// </summary>
        protected override ShapedQueryExpression? TranslateDefaultIfEmpty(ShapedQueryExpression source, Expression? defaultValue)
        {
            Check.NotNull(source, nameof(source));

            if (defaultValue == null)
            {
                ((InMemoryQueryExpression)source.QueryExpression).ApplyDefaultIfEmpty();
                return source.UpdateShaperExpression(MarkShaperNullable(source.ShaperExpression));
            }

            return null;
        }

        /// <summary>
        ///     This is an internal API that supports the Entity Framework Core infrastructure and not subject to
        ///     the same compatibility standards as public APIs. It may be changed or removed without notice in
        ///     any release. You should only use it directly in your code with extreme caution and knowing that
        ///     doing so can result in application failures when updating to a new Entity Framework Core release.
        /// </summary>
        protected override ShapedQueryExpression? TranslateDistinct(ShapedQueryExpression source)
        {
            Check.NotNull(source, nameof(source));

            var inMemoryQueryExpression = (InMemoryQueryExpression)source.QueryExpression;

            inMemoryQueryExpression.PushdownIntoSubquery();
            inMemoryQueryExpression.UpdateServerQueryExpression(
                Expression.Call(
                    EnumerableMethods.Distinct.MakeGenericMethod(inMemoryQueryExpression.CurrentParameter.Type),
                    inMemoryQueryExpression.ServerQueryExpression));

            return source;
        }

        /// <summary>
        ///     This is an internal API that supports the Entity Framework Core infrastructure and not subject to
        ///     the same compatibility standards as public APIs. It may be changed or removed without notice in
        ///     any release. You should only use it directly in your code with extreme caution and knowing that
        ///     doing so can result in application failures when updating to a new Entity Framework Core release.
        /// </summary>
        protected override ShapedQueryExpression? TranslateElementAtOrDefault(
            ShapedQueryExpression source,
            Expression index,
            bool returnDefault)
        {
            Check.NotNull(source, nameof(source));
            Check.NotNull(index, nameof(index));

            return null;
        }

        /// <summary>
        ///     This is an internal API that supports the Entity Framework Core infrastructure and not subject to
        ///     the same compatibility standards as public APIs. It may be changed or removed without notice in
        ///     any release. You should only use it directly in your code with extreme caution and knowing that
        ///     doing so can result in application failures when updating to a new Entity Framework Core release.
        /// </summary>
        protected override ShapedQueryExpression? TranslateExcept(ShapedQueryExpression source1, ShapedQueryExpression source2)
        {
            Check.NotNull(source1, nameof(source1));
            Check.NotNull(source2, nameof(source2));

            return TranslateSetOperation(EnumerableMethods.Except, source1, source2);
        }

        /// <summary>
        ///     This is an internal API that supports the Entity Framework Core infrastructure and not subject to
        ///     the same compatibility standards as public APIs. It may be changed or removed without notice in
        ///     any release. You should only use it directly in your code with extreme caution and knowing that
        ///     doing so can result in application failures when updating to a new Entity Framework Core release.
        /// </summary>
        protected override ShapedQueryExpression? TranslateFirstOrDefault(
            ShapedQueryExpression source,
            LambdaExpression? predicate,
            Type returnType,
            bool returnDefault)
        {
            Check.NotNull(source, nameof(source));
            Check.NotNull(returnType, nameof(returnType));

            return TranslateSingleResultOperator(
                source,
                predicate,
                returnType,
                returnDefault
                    ? EnumerableMethods.FirstOrDefaultWithoutPredicate
                    : EnumerableMethods.FirstWithoutPredicate);
        }

        /// <summary>
        ///     This is an internal API that supports the Entity Framework Core infrastructure and not subject to
        ///     the same compatibility standards as public APIs. It may be changed or removed without notice in
        ///     any release. You should only use it directly in your code with extreme caution and knowing that
        ///     doing so can result in application failures when updating to a new Entity Framework Core release.
        /// </summary>
        protected override ShapedQueryExpression? TranslateGroupBy(
            ShapedQueryExpression source,
            LambdaExpression keySelector,
            LambdaExpression? elementSelector,
            LambdaExpression? resultSelector)
        {
            Check.NotNull(source, nameof(source));
            Check.NotNull(keySelector, nameof(keySelector));

            var remappedKeySelector = RemapLambdaBody(source, keySelector);

            var translatedKey = TranslateGroupingKey(remappedKeySelector);
            if (translatedKey != null)
            {
                if (elementSelector != null)
                {
                    source = TranslateSelect(source, elementSelector);
                }

                var inMemoryQueryExpression = (InMemoryQueryExpression)source.QueryExpression;
                var groupByShaper = inMemoryQueryExpression.ApplyGrouping(translatedKey, source.ShaperExpression);

                if (resultSelector == null)
                {
                    return source.UpdateShaperExpression(groupByShaper);
                }

                var original1 = resultSelector.Parameters[0];
                var original2 = resultSelector.Parameters[1];

                var newResultSelectorBody = new ReplacingExpressionVisitor(
                    new Expression[] { original1, original2 },
                    new[] { groupByShaper.KeySelector, groupByShaper }).Visit(resultSelector.Body);

                newResultSelectorBody = ExpandWeakEntities(inMemoryQueryExpression, newResultSelectorBody);
                var newShaper = _projectionBindingExpressionVisitor.Translate(inMemoryQueryExpression, newResultSelectorBody);
                inMemoryQueryExpression.PushdownIntoSubquery();

                return source.UpdateShaperExpression(newShaper);
            }

            return null;
        }

        private Expression? TranslateGroupingKey(Expression expression)
        {
            switch (expression)
            {
                case NewExpression newExpression:
                    if (newExpression.Arguments.Count == 0)
                    {
                        return newExpression;
                    }

                    var newArguments = new Expression[newExpression.Arguments.Count];
                    for (var i = 0; i < newArguments.Length; i++)
                    {
                        var key = TranslateGroupingKey(newExpression.Arguments[i]);
                        if (key == null)
                        {
                            return null;
                        }
                        newArguments[i] = key;
                    }

                    return newExpression.Update(newArguments);

                case MemberInitExpression memberInitExpression:
                    var updatedNewExpression = (NewExpression?)TranslateGroupingKey(memberInitExpression.NewExpression);
                    if (updatedNewExpression == null)
                    {
                        return null;
                    }

                    var newBindings = new MemberAssignment[memberInitExpression.Bindings.Count];
                    for (var i = 0; i < newBindings.Length; i++)
                    {
                        var memberAssignment = (MemberAssignment)memberInitExpression.Bindings[i];
                        var visitedExpression = TranslateGroupingKey(memberAssignment.Expression);
                        if (visitedExpression == null)
                        {
                            return null;
                        }

                        newBindings[i] = memberAssignment.Update(visitedExpression);
                    }

                    return memberInitExpression.Update(updatedNewExpression, newBindings);

                default:
                    var translation = TranslateExpression(expression);
                    if (translation == null)
                    {
                        return null;
                    }

                    return translation.Type == expression.Type
                        ? translation
                        : Expression.Convert(translation, expression.Type);
            }
        }

        /// <summary>
        ///     This is an internal API that supports the Entity Framework Core infrastructure and not subject to
        ///     the same compatibility standards as public APIs. It may be changed or removed without notice in
        ///     any release. You should only use it directly in your code with extreme caution and knowing that
        ///     doing so can result in application failures when updating to a new Entity Framework Core release.
        /// </summary>
        protected override ShapedQueryExpression? TranslateGroupJoin(
            ShapedQueryExpression outer,
            ShapedQueryExpression inner,
            LambdaExpression outerKeySelector,
            LambdaExpression innerKeySelector,
            LambdaExpression resultSelector)
        {
            Check.NotNull(outer, nameof(outer));
            Check.NotNull(inner, nameof(inner));
            Check.NotNull(outerKeySelector, nameof(outerKeySelector));
            Check.NotNull(innerKeySelector, nameof(innerKeySelector));
            Check.NotNull(resultSelector, nameof(resultSelector));

            return null;
        }

        /// <summary>
        ///     This is an internal API that supports the Entity Framework Core infrastructure and not subject to
        ///     the same compatibility standards as public APIs. It may be changed or removed without notice in
        ///     any release. You should only use it directly in your code with extreme caution and knowing that
        ///     doing so can result in application failures when updating to a new Entity Framework Core release.
        /// </summary>
        protected override ShapedQueryExpression? TranslateIntersect(ShapedQueryExpression source1, ShapedQueryExpression source2)
        {
            Check.NotNull(source1, nameof(source1));
            Check.NotNull(source2, nameof(source2));

            return TranslateSetOperation(EnumerableMethods.Intersect, source1, source2);
        }

        /// <summary>
        ///     This is an internal API that supports the Entity Framework Core infrastructure and not subject to
        ///     the same compatibility standards as public APIs. It may be changed or removed without notice in
        ///     any release. You should only use it directly in your code with extreme caution and knowing that
        ///     doing so can result in application failures when updating to a new Entity Framework Core release.
        /// </summary>
        protected override ShapedQueryExpression? TranslateJoin(
            ShapedQueryExpression outer,
            ShapedQueryExpression inner,
            LambdaExpression outerKeySelector,
            LambdaExpression innerKeySelector,
            LambdaExpression resultSelector)
        {
            Check.NotNull(outer, nameof(outer));
            Check.NotNull(inner, nameof(inner));
            Check.NotNull(outerKeySelector, nameof(outerKeySelector));
            Check.NotNull(innerKeySelector, nameof(innerKeySelector));
            Check.NotNull(resultSelector, nameof(resultSelector));

            var (newOuterKeySelector, newInnerKeySelector) = ProcessJoinKeySelector(outer, inner, outerKeySelector, innerKeySelector);

            if (newOuterKeySelector == null
                || newInnerKeySelector == null)
            {
                return null;
            }
            (outerKeySelector, innerKeySelector) = (newOuterKeySelector, newInnerKeySelector);

            var transparentIdentifierType = TransparentIdentifierFactory.Create(
                resultSelector.Parameters[0].Type,
                resultSelector.Parameters[1].Type);

            ((InMemoryQueryExpression)outer.QueryExpression).AddInnerJoin(
                (InMemoryQueryExpression)inner.QueryExpression,
                outerKeySelector,
                innerKeySelector,
                transparentIdentifierType);

#pragma warning disable CS0618 // Type or member is obsolete See issue#21200
            return TranslateResultSelectorForJoin(
                outer,
                resultSelector,
                inner.ShaperExpression,
                transparentIdentifierType);
#pragma warning restore CS0618 // Type or member is obsolete
        }

        private (LambdaExpression? OuterKeySelector, LambdaExpression? InnerKeySelector) ProcessJoinKeySelector(
            ShapedQueryExpression outer,
            ShapedQueryExpression inner,
            LambdaExpression outerKeySelector,
            LambdaExpression innerKeySelector)
        {
            var left = RemapLambdaBody(outer, outerKeySelector);
            var right = RemapLambdaBody(inner, innerKeySelector);

            var joinCondition = TranslateExpression(Expression.Equal(left, right));

            var (outerKeyBody, innerKeyBody) = DecomposeJoinCondition(joinCondition);

            if (outerKeyBody == null
                || innerKeyBody == null)
            {
                return (null, null);
            }

            outerKeySelector = Expression.Lambda(outerKeyBody, ((InMemoryQueryExpression)outer.QueryExpression).CurrentParameter);
            innerKeySelector = Expression.Lambda(innerKeyBody, ((InMemoryQueryExpression)inner.QueryExpression).CurrentParameter);

            return AlignKeySelectorTypes(outerKeySelector, innerKeySelector);
        }

        private static (Expression?, Expression?) DecomposeJoinCondition(Expression? joinCondition)
        {
            var leftExpressions = new List<Expression>();
            var rightExpressions = new List<Expression>();

            return ProcessJoinCondition(joinCondition, leftExpressions, rightExpressions)
                ? leftExpressions.Count == 1
                    ? (leftExpressions[0], rightExpressions[0])
                    : (CreateAnonymousObject(leftExpressions), CreateAnonymousObject(rightExpressions))
                : (null, null);

            // InMemory joins need to use AnonymousObject to perform correct key comparison for server side joins
            static Expression CreateAnonymousObject(List<Expression> expressions)
                => Expression.New(
                    AnonymousObject.AnonymousObjectCtor,
                    Expression.NewArrayInit(
                        typeof(object),
                        expressions.Select(e => Expression.Convert(e, typeof(object)))));
        }

        private static bool ProcessJoinCondition(
            Expression? joinCondition,
            List<Expression> leftExpressions,
            List<Expression> rightExpressions)
        {
            if (joinCondition is BinaryExpression binaryExpression)
            {
                if (binaryExpression.NodeType == ExpressionType.Equal)
                {
                    leftExpressions.Add(binaryExpression.Left);
                    rightExpressions.Add(binaryExpression.Right);

                    return true;
                }

                if (binaryExpression.NodeType == ExpressionType.AndAlso)
                {
                    return ProcessJoinCondition(binaryExpression.Left, leftExpressions, rightExpressions)
                        && ProcessJoinCondition(binaryExpression.Right, leftExpressions, rightExpressions);
                }
            }

            return false;
        }

        private static (LambdaExpression OuterKeySelector, LambdaExpression InnerKeySelector)
            AlignKeySelectorTypes(LambdaExpression outerKeySelector, LambdaExpression innerKeySelector)
        {
            if (outerKeySelector.Body.Type != innerKeySelector.Body.Type)
            {
                if (IsConvertedToNullable(outerKeySelector.Body, innerKeySelector.Body))
                {
                    innerKeySelector = Expression.Lambda(
                        Expression.Convert(innerKeySelector.Body, outerKeySelector.Body.Type), innerKeySelector.Parameters);
                }
                else if (IsConvertedToNullable(innerKeySelector.Body, outerKeySelector.Body))
                {
                    outerKeySelector = Expression.Lambda(
                        Expression.Convert(outerKeySelector.Body, innerKeySelector.Body.Type), outerKeySelector.Parameters);
                }
            }

            return (outerKeySelector, innerKeySelector);

            static bool IsConvertedToNullable(Expression outer, Expression inner)
                => outer.Type.IsNullableType()
                    && !inner.Type.IsNullableType()
                    && outer.Type.UnwrapNullableType() == inner.Type;
        }

        /// <summary>
        ///     This is an internal API that supports the Entity Framework Core infrastructure and not subject to
        ///     the same compatibility standards as public APIs. It may be changed or removed without notice in
        ///     any release. You should only use it directly in your code with extreme caution and knowing that
        ///     doing so can result in application failures when updating to a new Entity Framework Core release.
        /// </summary>
        protected override ShapedQueryExpression? TranslateLastOrDefault(
            ShapedQueryExpression source,
            LambdaExpression? predicate,
            Type returnType,
            bool returnDefault)
        {
            Check.NotNull(source, nameof(source));
            Check.NotNull(returnType, nameof(returnType));

            return TranslateSingleResultOperator(
                source,
                predicate,
                returnType,
                returnDefault
                    ? EnumerableMethods.LastOrDefaultWithoutPredicate
                    : EnumerableMethods.LastWithoutPredicate);
        }

        /// <summary>
        ///     This is an internal API that supports the Entity Framework Core infrastructure and not subject to
        ///     the same compatibility standards as public APIs. It may be changed or removed without notice in
        ///     any release. You should only use it directly in your code with extreme caution and knowing that
        ///     doing so can result in application failures when updating to a new Entity Framework Core release.
        /// </summary>
        protected override ShapedQueryExpression? TranslateLeftJoin(
            ShapedQueryExpression outer,
            ShapedQueryExpression inner,
            LambdaExpression outerKeySelector,
            LambdaExpression innerKeySelector,
            LambdaExpression resultSelector)
        {
            Check.NotNull(outer, nameof(outer));
            Check.NotNull(inner, nameof(inner));
            Check.NotNull(outerKeySelector, nameof(outerKeySelector));
            Check.NotNull(innerKeySelector, nameof(innerKeySelector));
            Check.NotNull(resultSelector, nameof(resultSelector));

            var (newOuterKeySelector, newInnerKeySelector) = ProcessJoinKeySelector(outer, inner, outerKeySelector, innerKeySelector);

            if (newOuterKeySelector == null
                || newInnerKeySelector == null)
            {
                return null;
            }

            (outerKeySelector, innerKeySelector) = (newOuterKeySelector, newInnerKeySelector);

            var transparentIdentifierType = TransparentIdentifierFactory.Create(
                resultSelector.Parameters[0].Type,
                resultSelector.Parameters[1].Type);

            ((InMemoryQueryExpression)outer.QueryExpression).AddLeftJoin(
                (InMemoryQueryExpression)inner.QueryExpression,
                outerKeySelector,
                innerKeySelector,
                transparentIdentifierType);

#pragma warning disable CS0618 // Type or member is obsolete See issue#21200
            return TranslateResultSelectorForJoin(
                outer,
                resultSelector,
                MarkShaperNullable(inner.ShaperExpression),
                transparentIdentifierType);
#pragma warning restore CS0618 // Type or member is obsolete
        }

        /// <summary>
        ///     This is an internal API that supports the Entity Framework Core infrastructure and not subject to
        ///     the same compatibility standards as public APIs. It may be changed or removed without notice in
        ///     any release. You should only use it directly in your code with extreme caution and knowing that
        ///     doing so can result in application failures when updating to a new Entity Framework Core release.
        /// </summary>
        protected override ShapedQueryExpression? TranslateLongCount(ShapedQueryExpression source, LambdaExpression? predicate)
        {
            Check.NotNull(source, nameof(source));

            if (predicate != null)
            {
                var newSource = TranslateWhere(source, predicate);
                if (newSource == null)
                {
                    return null;
                }

                source = newSource;
            }

            var inMemoryQueryExpression = (InMemoryQueryExpression)source.QueryExpression;

            if (source.ShaperExpression is GroupByShaperExpression)
            {
                inMemoryQueryExpression.ReplaceProjectionMapping(new Dictionary<ProjectionMember, Expression>());
                inMemoryQueryExpression.PushdownIntoSubquery();
            }

            inMemoryQueryExpression.UpdateServerQueryExpression(
                Expression.Call(
                    EnumerableMethods.LongCountWithoutPredicate.MakeGenericMethod(
                        inMemoryQueryExpression.CurrentParameter.Type),
                    inMemoryQueryExpression.ServerQueryExpression));

            return source.UpdateShaperExpression(Expression.Convert(inMemoryQueryExpression.GetSingleScalarProjection(), typeof(long)));
        }

        /// <summary>
        ///     This is an internal API that supports the Entity Framework Core infrastructure and not subject to
        ///     the same compatibility standards as public APIs. It may be changed or removed without notice in
        ///     any release. You should only use it directly in your code with extreme caution and knowing that
        ///     doing so can result in application failures when updating to a new Entity Framework Core release.
        /// </summary>
        protected override ShapedQueryExpression? TranslateMax(
            ShapedQueryExpression source,
            LambdaExpression? selector,
            Type resultType)
        {
            Check.NotNull(source, nameof(source));

            return TranslateScalarAggregate(source, selector, nameof(Enumerable.Max), resultType);
        }

        /// <summary>
        ///     This is an internal API that supports the Entity Framework Core infrastructure and not subject to
        ///     the same compatibility standards as public APIs. It may be changed or removed without notice in
        ///     any release. You should only use it directly in your code with extreme caution and knowing that
        ///     doing so can result in application failures when updating to a new Entity Framework Core release.
        /// </summary>
        protected override ShapedQueryExpression? TranslateMin(ShapedQueryExpression source, LambdaExpression? selector, Type resultType)
        {
            Check.NotNull(source, nameof(source));

            return TranslateScalarAggregate(source, selector, nameof(Enumerable.Min), resultType);
        }

        /// <summary>
        ///     This is an internal API that supports the Entity Framework Core infrastructure and not subject to
        ///     the same compatibility standards as public APIs. It may be changed or removed without notice in
        ///     any release. You should only use it directly in your code with extreme caution and knowing that
        ///     doing so can result in application failures when updating to a new Entity Framework Core release.
        /// </summary>
        protected override ShapedQueryExpression? TranslateOfType(ShapedQueryExpression source, Type resultType)
        {
            Check.NotNull(source, nameof(source));
            Check.NotNull(resultType, nameof(resultType));

            if (source.ShaperExpression is EntityShaperExpression entityShaperExpression)
            {
                var entityType = entityShaperExpression.EntityType;
                if (entityType.ClrType == resultType)
                {
                    return source;
                }

                var parameterExpression = Expression.Parameter(entityShaperExpression.Type);
                var predicate = Expression.Lambda(Expression.TypeIs(parameterExpression, resultType), parameterExpression);
                var newSource = TranslateWhere(source, predicate);
                if (newSource == null)
                {
                    // EntityType is not part of hierarchy
                    return null;
                }
                source = newSource;

                var baseType = entityType.GetAllBaseTypes().SingleOrDefault(et => et.ClrType == resultType);
                if (baseType != null)
                {
                    return source.UpdateShaperExpression(entityShaperExpression.WithEntityType(baseType));
                }

                var derivedType = entityType.GetDerivedTypes().Single(et => et.ClrType == resultType);
                var inMemoryQueryExpression = (InMemoryQueryExpression)source.QueryExpression;

                var projectionBindingExpression = (ProjectionBindingExpression)entityShaperExpression.ValueBufferExpression;
                var projectionMember = projectionBindingExpression.ProjectionMember;
                Check.DebugAssert(new ProjectionMember().Equals(projectionMember), "Invalid ProjectionMember when processing OfType");

                var entityProjectionExpression = (EntityProjectionExpression)inMemoryQueryExpression.GetMappedProjection(projectionMember);
                inMemoryQueryExpression.ReplaceProjectionMapping(
                    new Dictionary<ProjectionMember, Expression>
                    {
                        { projectionMember, entityProjectionExpression.UpdateEntityType(derivedType) }
                    });

                return source.UpdateShaperExpression(entityShaperExpression.WithEntityType(derivedType));
            }

            return null;
        }

        /// <summary>
        ///     This is an internal API that supports the Entity Framework Core infrastructure and not subject to
        ///     the same compatibility standards as public APIs. It may be changed or removed without notice in
        ///     any release. You should only use it directly in your code with extreme caution and knowing that
        ///     doing so can result in application failures when updating to a new Entity Framework Core release.
        /// </summary>
        protected override ShapedQueryExpression? TranslateOrderBy(
            ShapedQueryExpression source,
            LambdaExpression keySelector,
            bool ascending)
        {
            Check.NotNull(source, nameof(source));
            Check.NotNull(keySelector, nameof(keySelector));

            var inMemoryQueryExpression = (InMemoryQueryExpression)source.QueryExpression;

            var newKeySelector = TranslateLambdaExpression(source, keySelector);
            if (newKeySelector == null)
            {
                return null;
            }
            keySelector = newKeySelector;

            var orderBy = ascending ? EnumerableMethods.OrderBy : EnumerableMethods.OrderByDescending;
            inMemoryQueryExpression.UpdateServerQueryExpression(
                Expression.Call(
                    orderBy.MakeGenericMethod(inMemoryQueryExpression.CurrentParameter.Type, keySelector.ReturnType),
                    inMemoryQueryExpression.ServerQueryExpression,
                    keySelector));

            return source;
        }

        /// <summary>
        ///     This is an internal API that supports the Entity Framework Core infrastructure and not subject to
        ///     the same compatibility standards as public APIs. It may be changed or removed without notice in
        ///     any release. You should only use it directly in your code with extreme caution and knowing that
        ///     doing so can result in application failures when updating to a new Entity Framework Core release.
        /// </summary>
        protected override ShapedQueryExpression? TranslateReverse(ShapedQueryExpression source)
        {
            Check.NotNull(source, nameof(source));

            var inMemoryQueryExpression = (InMemoryQueryExpression)source.QueryExpression;

            inMemoryQueryExpression.UpdateServerQueryExpression(
                Expression.Call(
                    EnumerableMethods.Reverse.MakeGenericMethod(inMemoryQueryExpression.CurrentParameter.Type),
                    inMemoryQueryExpression.ServerQueryExpression));

            return source;
        }

        /// <summary>
        ///     This is an internal API that supports the Entity Framework Core infrastructure and not subject to
        ///     the same compatibility standards as public APIs. It may be changed or removed without notice in
        ///     any release. You should only use it directly in your code with extreme caution and knowing that
        ///     doing so can result in application failures when updating to a new Entity Framework Core release.
        /// </summary>
        protected override ShapedQueryExpression TranslateSelect(ShapedQueryExpression source, LambdaExpression selector)
        {
            Check.NotNull(source, nameof(source));
            Check.NotNull(selector, nameof(selector));

            if (selector.Body == selector.Parameters[0])
            {
                return source;
            }

            var newSelectorBody = ReplacingExpressionVisitor.Replace(
                selector.Parameters.Single(), source.ShaperExpression, selector.Body);

            var groupByQuery = source.ShaperExpression is GroupByShaperExpression;
            var queryExpression = (InMemoryQueryExpression)source.QueryExpression;

            var newShaper = _projectionBindingExpressionVisitor.Translate(queryExpression, newSelectorBody);
            if (groupByQuery)
            {
                queryExpression.PushdownIntoSubquery();
            }

            return source.UpdateShaperExpression(newShaper);
        }

        /// <summary>
        ///     This is an internal API that supports the Entity Framework Core infrastructure and not subject to
        ///     the same compatibility standards as public APIs. It may be changed or removed without notice in
        ///     any release. You should only use it directly in your code with extreme caution and knowing that
        ///     doing so can result in application failures when updating to a new Entity Framework Core release.
        /// </summary>
        protected override ShapedQueryExpression? TranslateSelectMany(
            ShapedQueryExpression source,
            LambdaExpression collectionSelector,
            LambdaExpression resultSelector)
        {
            Check.NotNull(source, nameof(source));
            Check.NotNull(collectionSelector, nameof(collectionSelector));
            Check.NotNull(resultSelector, nameof(resultSelector));

            var defaultIfEmpty = new DefaultIfEmptyFindingExpressionVisitor().IsOptional(collectionSelector);
            var collectionSelectorBody = RemapLambdaBody(source, collectionSelector);

            if (Visit(collectionSelectorBody) is ShapedQueryExpression inner)
            {
                var transparentIdentifierType = TransparentIdentifierFactory.Create(
                    resultSelector.Parameters[0].Type,
                    resultSelector.Parameters[1].Type);

                var innerShaperExpression = defaultIfEmpty
                    ? MarkShaperNullable(inner.ShaperExpression)
                    : inner.ShaperExpression;

                ((InMemoryQueryExpression)source.QueryExpression).AddSelectMany(
                    (InMemoryQueryExpression)inner.QueryExpression, transparentIdentifierType, defaultIfEmpty);

#pragma warning disable CS0618 // Type or member is obsolete See issue#21200
                return TranslateResultSelectorForJoin(
                    source,
                    resultSelector,
                    innerShaperExpression,
                    transparentIdentifierType);
#pragma warning restore CS0618 // Type or member is obsolete
            }

            return null;
        }

        private sealed class DefaultIfEmptyFindingExpressionVisitor : ExpressionVisitor
        {
            private bool _defaultIfEmpty;

            public bool IsOptional(LambdaExpression lambdaExpression)
            {
                _defaultIfEmpty = false;

                Visit(lambdaExpression.Body);

                return _defaultIfEmpty;
            }

            protected override Expression VisitMethodCall(MethodCallExpression methodCallExpression)
            {
                Check.NotNull(methodCallExpression, nameof(methodCallExpression));

                if (methodCallExpression.Method.IsGenericMethod
                    && methodCallExpression.Method.GetGenericMethodDefinition() == QueryableMethods.DefaultIfEmptyWithoutArgument)
                {
                    _defaultIfEmpty = true;
                }

                return base.VisitMethodCall(methodCallExpression);
            }
        }

        /// <summary>
        ///     This is an internal API that supports the Entity Framework Core infrastructure and not subject to
        ///     the same compatibility standards as public APIs. It may be changed or removed without notice in
        ///     any release. You should only use it directly in your code with extreme caution and knowing that
        ///     doing so can result in application failures when updating to a new Entity Framework Core release.
        /// </summary>
        protected override ShapedQueryExpression? TranslateSelectMany(ShapedQueryExpression source, LambdaExpression selector)
        {
            Check.NotNull(source, nameof(source));
            Check.NotNull(selector, nameof(selector));

            var innerParameter = Expression.Parameter(selector.ReturnType.GetSequenceType(), "i");
            var resultSelector = Expression.Lambda(
                innerParameter, Expression.Parameter(source.Type.GetSequenceType()), innerParameter);

            return TranslateSelectMany(source, selector, resultSelector);
        }

        /// <summary>
        ///     This is an internal API that supports the Entity Framework Core infrastructure and not subject to
        ///     the same compatibility standards as public APIs. It may be changed or removed without notice in
        ///     any release. You should only use it directly in your code with extreme caution and knowing that
        ///     doing so can result in application failures when updating to a new Entity Framework Core release.
        /// </summary>
        protected override ShapedQueryExpression? TranslateSingleOrDefault(
            ShapedQueryExpression source,
            LambdaExpression? predicate,
            Type returnType,
            bool returnDefault)
        {
            Check.NotNull(source, nameof(source));
            Check.NotNull(returnType, nameof(returnType));

            return TranslateSingleResultOperator(
                source,
                predicate,
                returnType,
                returnDefault
                    ? EnumerableMethods.SingleOrDefaultWithoutPredicate
                    : EnumerableMethods.SingleWithoutPredicate);
        }

        /// <summary>
        ///     This is an internal API that supports the Entity Framework Core infrastructure and not subject to
        ///     the same compatibility standards as public APIs. It may be changed or removed without notice in
        ///     any release. You should only use it directly in your code with extreme caution and knowing that
        ///     doing so can result in application failures when updating to a new Entity Framework Core release.
        /// </summary>
        protected override ShapedQueryExpression? TranslateSkip(ShapedQueryExpression source, Expression count)
        {
            Check.NotNull(source, nameof(source));
            Check.NotNull(count, nameof(count));

            var inMemoryQueryExpression = (InMemoryQueryExpression)source.QueryExpression;
            var newCount = TranslateExpression(count);
            if (newCount == null)
            {
                return null;
            }
            count = newCount;

            inMemoryQueryExpression.UpdateServerQueryExpression(
                Expression.Call(
                    EnumerableMethods.Skip.MakeGenericMethod(inMemoryQueryExpression.CurrentParameter.Type),
                    inMemoryQueryExpression.ServerQueryExpression,
                    count));

            return source;
        }

        /// <summary>
        ///     This is an internal API that supports the Entity Framework Core infrastructure and not subject to
        ///     the same compatibility standards as public APIs. It may be changed or removed without notice in
        ///     any release. You should only use it directly in your code with extreme caution and knowing that
        ///     doing so can result in application failures when updating to a new Entity Framework Core release.
        /// </summary>
        protected override ShapedQueryExpression? TranslateSkipWhile(ShapedQueryExpression source, LambdaExpression predicate)
        {
            Check.NotNull(source, nameof(source));
            Check.NotNull(predicate, nameof(predicate));

            return null;
        }

        /// <summary>
        ///     This is an internal API that supports the Entity Framework Core infrastructure and not subject to
        ///     the same compatibility standards as public APIs. It may be changed or removed without notice in
        ///     any release. You should only use it directly in your code with extreme caution and knowing that
        ///     doing so can result in application failures when updating to a new Entity Framework Core release.
        /// </summary>
        protected override ShapedQueryExpression? TranslateSum(ShapedQueryExpression source, LambdaExpression? selector, Type resultType)
        {
            Check.NotNull(source, nameof(source));
            Check.NotNull(resultType, nameof(resultType));

            return TranslateScalarAggregate(source, selector, nameof(Enumerable.Sum), resultType);
        }

        /// <summary>
        ///     This is an internal API that supports the Entity Framework Core infrastructure and not subject to
        ///     the same compatibility standards as public APIs. It may be changed or removed without notice in
        ///     any release. You should only use it directly in your code with extreme caution and knowing that
        ///     doing so can result in application failures when updating to a new Entity Framework Core release.
        /// </summary>
        protected override ShapedQueryExpression? TranslateTake(ShapedQueryExpression source, Expression count)
        {
            Check.NotNull(source, nameof(source));
            Check.NotNull(count, nameof(count));

            var inMemoryQueryExpression = (InMemoryQueryExpression)source.QueryExpression;
            var newCount = TranslateExpression(count);
            if (newCount == null)
            {
                return null;
            }
            count = newCount;

            inMemoryQueryExpression.UpdateServerQueryExpression(
                Expression.Call(
                    EnumerableMethods.Take.MakeGenericMethod(inMemoryQueryExpression.CurrentParameter.Type),
                    inMemoryQueryExpression.ServerQueryExpression,
                    count));

            return source;
        }

        /// <summary>
        ///     This is an internal API that supports the Entity Framework Core infrastructure and not subject to
        ///     the same compatibility standards as public APIs. It may be changed or removed without notice in
        ///     any release. You should only use it directly in your code with extreme caution and knowing that
        ///     doing so can result in application failures when updating to a new Entity Framework Core release.
        /// </summary>
        protected override ShapedQueryExpression? TranslateTakeWhile(ShapedQueryExpression source, LambdaExpression predicate)
        {
            Check.NotNull(source, nameof(source));
            Check.NotNull(predicate, nameof(predicate));

            return null;
        }

        /// <summary>
        ///     This is an internal API that supports the Entity Framework Core infrastructure and not subject to
        ///     the same compatibility standards as public APIs. It may be changed or removed without notice in
        ///     any release. You should only use it directly in your code with extreme caution and knowing that
        ///     doing so can result in application failures when updating to a new Entity Framework Core release.
        /// </summary>
        protected override ShapedQueryExpression? TranslateThenBy(ShapedQueryExpression source, LambdaExpression keySelector, bool ascending)
        {
            Check.NotNull(source, nameof(source));
            Check.NotNull(keySelector, nameof(keySelector));

            var inMemoryQueryExpression = (InMemoryQueryExpression)source.QueryExpression;
            var newKeySelector = TranslateLambdaExpression(source, keySelector);
            if (newKeySelector == null)
            {
                return null;
            }
            keySelector = newKeySelector;

            inMemoryQueryExpression.UpdateServerQueryExpression(
                Expression.Call(
                    (ascending ? EnumerableMethods.ThenBy : EnumerableMethods.ThenByDescending)
                    .MakeGenericMethod(inMemoryQueryExpression.CurrentParameter.Type, keySelector.ReturnType),
                    inMemoryQueryExpression.ServerQueryExpression,
                    keySelector));

            return source;
        }

        /// <summary>
        ///     This is an internal API that supports the Entity Framework Core infrastructure and not subject to
        ///     the same compatibility standards as public APIs. It may be changed or removed without notice in
        ///     any release. You should only use it directly in your code with extreme caution and knowing that
        ///     doing so can result in application failures when updating to a new Entity Framework Core release.
        /// </summary>
        protected override ShapedQueryExpression? TranslateUnion(ShapedQueryExpression source1, ShapedQueryExpression source2)
        {
            Check.NotNull(source1, nameof(source1));
            Check.NotNull(source2, nameof(source2));

            return TranslateSetOperation(EnumerableMethods.Union, source1, source2);
        }

        /// <summary>
        ///     This is an internal API that supports the Entity Framework Core infrastructure and not subject to
        ///     the same compatibility standards as public APIs. It may be changed or removed without notice in
        ///     any release. You should only use it directly in your code with extreme caution and knowing that
        ///     doing so can result in application failures when updating to a new Entity Framework Core release.
        /// </summary>
        protected override ShapedQueryExpression? TranslateWhere(ShapedQueryExpression source, LambdaExpression predicate)
        {
            Check.NotNull(source, nameof(source));
            Check.NotNull(predicate, nameof(predicate));

            var inMemoryQueryExpression = (InMemoryQueryExpression)source.QueryExpression;
            var newPredicate = TranslateLambdaExpression(source, predicate, preserveType: true);
            if (newPredicate == null)
            {
                return null;
            }
            predicate = newPredicate;

            inMemoryQueryExpression.UpdateServerQueryExpression(
                Expression.Call(
                    EnumerableMethods.Where.MakeGenericMethod(inMemoryQueryExpression.CurrentParameter.Type),
                    inMemoryQueryExpression.ServerQueryExpression,
                    predicate));

            return source;
        }

        private Expression? TranslateExpression(Expression expression, bool preserveType = false)
        {
            var translation = _expressionTranslator.Translate(expression);
            if (translation == null && _expressionTranslator.TranslationErrorDetails != null)
            {
                AddTranslationErrorDetails(_expressionTranslator.TranslationErrorDetails);
            }

            if (expression != null
                && translation != null
                && preserveType
                && expression.Type != translation.Type)
            {
                translation = expression.Type == typeof(bool)
                    ? Expression.Equal(translation, Expression.Constant(true, translation.Type))
                    : (Expression)Expression.Convert(translation, expression.Type);
            }

            return translation;
        }

        private LambdaExpression? TranslateLambdaExpression(
            ShapedQueryExpression shapedQueryExpression,
            LambdaExpression lambdaExpression,
            bool preserveType = false)
        {
            var lambdaBody = TranslateExpression(RemapLambdaBody(shapedQueryExpression, lambdaExpression), preserveType);

            return lambdaBody != null
                ? Expression.Lambda(
                    lambdaBody,
                    ((InMemoryQueryExpression)shapedQueryExpression.QueryExpression).CurrentParameter)
                : null;
        }

        private Expression RemapLambdaBody(ShapedQueryExpression shapedQueryExpression, LambdaExpression lambdaExpression)
        {
            var lambdaBody = ReplacingExpressionVisitor.Replace(
                lambdaExpression.Parameters.Single(), shapedQueryExpression.ShaperExpression, lambdaExpression.Body);

            return ExpandWeakEntities((InMemoryQueryExpression)shapedQueryExpression.QueryExpression, lambdaBody);
        }

        internal Expression ExpandWeakEntities(InMemoryQueryExpression queryExpression, Expression lambdaBody)
            => _weakEntityExpandingExpressionVisitor.Expand(queryExpression, lambdaBody);

        private sealed class WeakEntityExpandingExpressionVisitor : ExpressionVisitor
        {
<<<<<<< HEAD
=======
            private static readonly MethodInfo _objectEqualsMethodInfo
                = typeof(object).GetRuntimeMethod(nameof(object.Equals), new[] { typeof(object), typeof(object) });

>>>>>>> 2fa06f40
            private readonly InMemoryExpressionTranslatingExpressionVisitor _expressionTranslator;
            private InMemoryQueryExpression _queryExpression;

            private InMemoryQueryExpression _queryExpression;

            public WeakEntityExpandingExpressionVisitor(InMemoryExpressionTranslatingExpressionVisitor expressionTranslator)
            {
                _expressionTranslator = expressionTranslator;
                _queryExpression = null!;
            }

            public string? TranslationErrorDetails
                => _expressionTranslator.TranslationErrorDetails;

            public Expression Expand(InMemoryQueryExpression queryExpression, Expression lambdaBody)
            {
                _queryExpression = queryExpression;

                return Visit(lambdaBody);
            }

            protected override Expression VisitMember(MemberExpression memberExpression)
            {
                Check.NotNull(memberExpression, nameof(memberExpression));

                var innerExpression = Visit(memberExpression.Expression);

                return TryExpand(innerExpression, MemberIdentity.Create(memberExpression.Member))
                    ?? memberExpression.Update(innerExpression);
            }

            protected override Expression VisitMethodCall(MethodCallExpression methodCallExpression)
            {
                Check.NotNull(methodCallExpression, nameof(methodCallExpression));

                if (methodCallExpression.TryGetEFPropertyArguments(out var source, out var navigationName))
                {
                    source = Visit(source);

                    return TryExpand(source, MemberIdentity.Create(navigationName))
                        ?? methodCallExpression.Update(null!, new[] { source, methodCallExpression.Arguments[1] });
                }

                if (methodCallExpression.TryGetEFPropertyArguments(out source, out navigationName))
                {
                    source = Visit(source);

                    return TryExpand(source, MemberIdentity.Create(navigationName))
                        ?? methodCallExpression.Update(source, new[] { methodCallExpression.Arguments[0] });
                }

                return base.VisitMethodCall(methodCallExpression);
            }

            protected override Expression VisitExtension(Expression extensionExpression)
            {
                Check.NotNull(extensionExpression, nameof(extensionExpression));

                return extensionExpression is EntityShaperExpression
                    || extensionExpression is ShapedQueryExpression
                    ? extensionExpression
                    : base.VisitExtension(extensionExpression);
            }

            private Expression? TryExpand(Expression? source, MemberIdentity member)
            {
                source = source.UnwrapTypeConversion(out var convertedType);
                if (!(source is EntityShaperExpression entityShaperExpression))
                {
                    return null;
                }

                var entityType = entityShaperExpression.EntityType;
                if (convertedType != null)
                {
                    entityType = entityType.GetRootType().GetDerivedTypesInclusive()
                        .FirstOrDefault(et => et.ClrType == convertedType);

                    if (entityType == null)
                    {
                        return null;
                    }
                }

                var navigation = member.MemberInfo != null
                    ? entityType.FindNavigation(member.MemberInfo)
                    : entityType.FindNavigation(member.Name);

                if (navigation == null)
                {
                    return null;
                }

                var targetEntityType = navigation.TargetEntityType;
                if (targetEntityType == null
                    || (!targetEntityType.HasDefiningNavigation()
                        && !targetEntityType.IsOwned()))
                {
                    return null;
                }

                var foreignKey = navigation.ForeignKey;
                if (navigation.IsCollection)
                {
                    var innerShapedQuery = CreateShapedQueryExpressionStatic(targetEntityType);
                    var innerQueryExpression = (InMemoryQueryExpression)innerShapedQuery.QueryExpression;

                    var makeNullable = foreignKey.PrincipalKey.Properties
                        .Concat(foreignKey.Properties)
                        .Select(p => p.ClrType)
                        .Any(t => t.IsNullableType());

                    var outerKey = entityShaperExpression.CreateKeyValuesExpression(
                        navigation.IsOnDependent
                            ? foreignKey.Properties
                            : foreignKey.PrincipalKey.Properties,
                        makeNullable);
                    var innerKey = innerShapedQuery.ShaperExpression.CreateKeyValuesExpression(
                        navigation.IsOnDependent
                            ? foreignKey.PrincipalKey.Properties
                            : foreignKey.Properties,
                        makeNullable);

                    Expression predicate = null;
                    if (AppContext.TryGetSwitch("Microsoft.EntityFrameworkCore.Issue23130", out var isEnabled) && isEnabled)
                    {
                        var outerKeyFirstProperty = outerKey is NewExpression newExpression
                            ? ((UnaryExpression)((NewArrayExpression)newExpression.Arguments[0]).Expressions[0]).Operand
                            : outerKey;

                        predicate = outerKeyFirstProperty.Type.IsNullableType()
                            ? Expression.AndAlso(
                                Expression.NotEqual(outerKeyFirstProperty, Expression.Constant(null, outerKeyFirstProperty.Type)),
                                Expression.Equal(outerKey, innerKey))
                            : Expression.Equal(outerKey, innerKey);
                    }
                    else
                    {
                        var keyComparison = Expression.Call(_objectEqualsMethodInfo, AddConvertToObject(outerKey), AddConvertToObject(innerKey));

                        predicate = makeNullable
                            ? Expression.AndAlso(
                                outerKey is NewArrayExpression newArrayExpression
                                    ? newArrayExpression.Expressions
                                        .Select(
                                            e =>
                                            {
                                                var left = (e as UnaryExpression)?.Operand ?? e;

                                                return Expression.NotEqual(left, Expression.Constant(null, left.Type));
                                            })
                                        .Aggregate((l, r) => Expression.AndAlso(l, r))
                                    : Expression.NotEqual(outerKey, Expression.Constant(null, outerKey.Type)),
                                keyComparison)
                            : (Expression)keyComparison;
                    }

                    var correlationPredicate = _expressionTranslator.Translate(predicate)!;
                    innerQueryExpression.UpdateServerQueryExpression(
                        Expression.Call(
                            EnumerableMethods.Where.MakeGenericMethod(innerQueryExpression.CurrentParameter.Type),
                            innerQueryExpression.ServerQueryExpression,
                            Expression.Lambda(correlationPredicate, innerQueryExpression.CurrentParameter)));

                    return innerShapedQuery;
                }

                EntityProjectionExpression entityProjectionExpression;
                if (entityShaperExpression.ValueBufferExpression is ProjectionBindingExpression projectionBindingExpression)
                {
                    if (projectionBindingExpression.ProjectionMember == null)
                    {
                        throw new InvalidOperationException();
                    }
                    entityProjectionExpression = (EntityProjectionExpression)_queryExpression.GetMappedProjection(
                        projectionBindingExpression.ProjectionMember);
                }
                else
                {
                    entityProjectionExpression = (EntityProjectionExpression)entityShaperExpression.ValueBufferExpression;
                }

                var innerShaper = entityProjectionExpression.BindNavigation(navigation);
                if (innerShaper == null)
                {
                    var innerShapedQuery = CreateShapedQueryExpressionStatic(targetEntityType);
                    var innerQueryExpression = (InMemoryQueryExpression)innerShapedQuery.QueryExpression;

                    var makeNullable = foreignKey.PrincipalKey.Properties
                        .Concat(foreignKey.Properties)
                        .Select(p => p.ClrType)
                        .Any(t => t.IsNullableType());

                    var outerKey = entityShaperExpression.CreateKeyValuesExpression(
                        navigation.IsOnDependent
                            ? foreignKey.Properties
                            : foreignKey.PrincipalKey.Properties,
                        makeNullable);
                    var innerKey = innerShapedQuery.ShaperExpression.CreateKeyValuesExpression(
                        navigation.IsOnDependent
                            ? foreignKey.PrincipalKey.Properties
                            : foreignKey.Properties,
                        makeNullable);

                    var outerKeySelector = Expression.Lambda(_expressionTranslator.Translate(outerKey)!, _queryExpression.CurrentParameter);
                    var innerKeySelector = Expression.Lambda(
                        _expressionTranslator.Translate(innerKey)!, innerQueryExpression.CurrentParameter);
                    (outerKeySelector, innerKeySelector) = AlignKeySelectorTypes(outerKeySelector, innerKeySelector);
                    innerShaper = _queryExpression.AddNavigationToWeakEntityType(
                        entityProjectionExpression, navigation, innerQueryExpression, outerKeySelector, innerKeySelector);
                }

                return innerShaper;
            }

            private static Expression AddConvertToObject(Expression expression)
                => expression.Type.IsValueType
                    ? Expression.Convert(expression, typeof(object))
                    : expression;
        }

        private ShapedQueryExpression? TranslateScalarAggregate(
            ShapedQueryExpression source,
            LambdaExpression? selector,
            string methodName,
            Type returnType)
        {
            var inMemoryQueryExpression = (InMemoryQueryExpression)source.QueryExpression;

            selector = selector == null
                || selector.Body == selector.Parameters[0]
                    ? Expression.Lambda(
                        inMemoryQueryExpression.GetMappedProjection(new ProjectionMember()),
                        inMemoryQueryExpression.CurrentParameter)
                    : TranslateLambdaExpression(source, selector, preserveType: true);

            if (selector == null)
            {
                return null;
            }

            var method = GetMethod();
            method = method.GetGenericArguments().Length == 2
                ? method.MakeGenericMethod(typeof(ValueBuffer), selector.ReturnType)
                : method.MakeGenericMethod(typeof(ValueBuffer));

            inMemoryQueryExpression.UpdateServerQueryExpression(
                Expression.Call(method, inMemoryQueryExpression.ServerQueryExpression, selector));

            return source.UpdateShaperExpression(Expression.Convert(inMemoryQueryExpression.GetSingleScalarProjection(), returnType));

            MethodInfo GetMethod()
                => methodName switch
                {
                    nameof(Enumerable.Average) => EnumerableMethods.GetAverageWithSelector(selector.ReturnType),
                    nameof(Enumerable.Max) => EnumerableMethods.GetMaxWithSelector(selector.ReturnType),
                    nameof(Enumerable.Min) => EnumerableMethods.GetMinWithSelector(selector.ReturnType),
                    nameof(Enumerable.Sum) => EnumerableMethods.GetSumWithSelector(selector.ReturnType),
                    _ => throw new InvalidOperationException(CoreStrings.UnknownEntity("Aggregate Operator")),
                };
        }

        private ShapedQueryExpression? TranslateSingleResultOperator(
            ShapedQueryExpression source,
            LambdaExpression? predicate,
            Type returnType,
            MethodInfo method)
        {
            var inMemoryQueryExpression = (InMemoryQueryExpression)source.QueryExpression;

            if (predicate != null)
            {
                var newSource = TranslateWhere(source, predicate);
                if (newSource == null)
                {
                    return null;
                }
                source = newSource;
            }

            inMemoryQueryExpression.UpdateServerQueryExpression(
                Expression.Call(
                    method.MakeGenericMethod(inMemoryQueryExpression.CurrentParameter.Type),
                    inMemoryQueryExpression.ServerQueryExpression));

            inMemoryQueryExpression.ConvertToEnumerable();

            return source.ShaperExpression.Type != returnType
                ? source.UpdateShaperExpression(Expression.Convert(source.ShaperExpression, returnType))
                : source;
        }

        private ShapedQueryExpression TranslateSetOperation(
            MethodInfo setOperationMethodInfo,
            ShapedQueryExpression source1,
            ShapedQueryExpression source2)
        {
            var inMemoryQueryExpression1 = (InMemoryQueryExpression)source1.QueryExpression;
            var inMemoryQueryExpression2 = (InMemoryQueryExpression)source2.QueryExpression;

            // Apply any pending selectors, ensuring that the shape of both expressions is identical
            // prior to applying the set operation.
            inMemoryQueryExpression1.PushdownIntoSubquery();
            inMemoryQueryExpression2.PushdownIntoSubquery();

            inMemoryQueryExpression1.UpdateServerQueryExpression(
                Expression.Call(
                    setOperationMethodInfo.MakeGenericMethod(typeof(ValueBuffer)),
                    inMemoryQueryExpression1.ServerQueryExpression,
                    inMemoryQueryExpression2.ServerQueryExpression));

            return source1;
        }
    }
}<|MERGE_RESOLUTION|>--- conflicted
+++ resolved
@@ -1302,14 +1302,10 @@
 
         private sealed class WeakEntityExpandingExpressionVisitor : ExpressionVisitor
         {
-<<<<<<< HEAD
-=======
             private static readonly MethodInfo _objectEqualsMethodInfo
-                = typeof(object).GetRuntimeMethod(nameof(object.Equals), new[] { typeof(object), typeof(object) });
-
->>>>>>> 2fa06f40
+                = typeof(object).GetRequiredRuntimeMethod(nameof(object.Equals), new[] { typeof(object), typeof(object) });
+
             private readonly InMemoryExpressionTranslatingExpressionVisitor _expressionTranslator;
-            private InMemoryQueryExpression _queryExpression;
 
             private InMemoryQueryExpression _queryExpression;
 
@@ -1431,39 +1427,23 @@
                             : foreignKey.Properties,
                         makeNullable);
 
-                    Expression predicate = null;
-                    if (AppContext.TryGetSwitch("Microsoft.EntityFrameworkCore.Issue23130", out var isEnabled) && isEnabled)
-                    {
-                        var outerKeyFirstProperty = outerKey is NewExpression newExpression
-                            ? ((UnaryExpression)((NewArrayExpression)newExpression.Arguments[0]).Expressions[0]).Operand
-                            : outerKey;
-
-                        predicate = outerKeyFirstProperty.Type.IsNullableType()
-                            ? Expression.AndAlso(
-                                Expression.NotEqual(outerKeyFirstProperty, Expression.Constant(null, outerKeyFirstProperty.Type)),
-                                Expression.Equal(outerKey, innerKey))
-                            : Expression.Equal(outerKey, innerKey);
-                    }
-                    else
-                    {
-                        var keyComparison = Expression.Call(_objectEqualsMethodInfo, AddConvertToObject(outerKey), AddConvertToObject(innerKey));
-
-                        predicate = makeNullable
-                            ? Expression.AndAlso(
-                                outerKey is NewArrayExpression newArrayExpression
-                                    ? newArrayExpression.Expressions
-                                        .Select(
-                                            e =>
-                                            {
-                                                var left = (e as UnaryExpression)?.Operand ?? e;
-
-                                                return Expression.NotEqual(left, Expression.Constant(null, left.Type));
-                                            })
-                                        .Aggregate((l, r) => Expression.AndAlso(l, r))
-                                    : Expression.NotEqual(outerKey, Expression.Constant(null, outerKey.Type)),
-                                keyComparison)
-                            : (Expression)keyComparison;
-                    }
+                    var keyComparison = Expression.Call(_objectEqualsMethodInfo, AddConvertToObject(outerKey), AddConvertToObject(innerKey));
+
+                    var predicate = makeNullable
+                        ? Expression.AndAlso(
+                            outerKey is NewArrayExpression newArrayExpression
+                                ? newArrayExpression.Expressions
+                                    .Select(
+                                        e =>
+                                        {
+                                            var left = (e as UnaryExpression)?.Operand ?? e;
+
+                                            return Expression.NotEqual(left, Expression.Constant(null, left.Type));
+                                        })
+                                    .Aggregate((l, r) => Expression.AndAlso(l, r))
+                                : Expression.NotEqual(outerKey, Expression.Constant(null, outerKey.Type)),
+                            keyComparison)
+                        : (Expression)keyComparison;
 
                     var correlationPredicate = _expressionTranslator.Translate(predicate)!;
                     innerQueryExpression.UpdateServerQueryExpression(
