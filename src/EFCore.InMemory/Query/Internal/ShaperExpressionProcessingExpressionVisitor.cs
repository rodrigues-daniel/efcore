// Copyright (c) .NET Foundation. All rights reserved.
// Licensed under the Apache License, Version 2.0. See License.txt in the project root for license information.

using System.Collections.Generic;
using System.Linq;
using System.Linq.Expressions;
using JetBrains.Annotations;
using Microsoft.EntityFrameworkCore.Query;

namespace Microsoft.EntityFrameworkCore.InMemory.Query.Internal
{
    public class ShaperExpressionProcessingExpressionVisitor : ExpressionVisitor
    {
        private readonly InMemoryQueryExpression _queryExpression;
        private readonly ParameterExpression _valueBufferParameter;

        private readonly IDictionary<Expression, ParameterExpression> _mapping = new Dictionary<Expression, ParameterExpression>();
        private readonly List<ParameterExpression> _variables = new List<ParameterExpression>();
        private readonly List<Expression> _expressions = new List<Expression>();

        public ShaperExpressionProcessingExpressionVisitor(
            [CanBeNull] InMemoryQueryExpression queryExpression, [NotNull] ParameterExpression valueBufferParameter)
        {
            _queryExpression = queryExpression;
            _valueBufferParameter = valueBufferParameter;
        }

        public virtual Expression Inject(Expression expression)
        {
            var result = Visit(expression);
            _expressions.Add(result);
            result = Expression.Block(_variables, _expressions);

<<<<<<< HEAD
            if (_expressions.All(e => e.NodeType == ExpressionType.Assign))
            {
                result = new ReplacingExpressionVisitor(
                    _expressions.Cast<BinaryExpression>()
                        .ToDictionary(e => e.Left, e => e.Right)).Visit(result);
            }
            else
            {
                _expressions.Add(result);
                result = Expression.Block(_variables, _expressions);
            }

            return ConvertToLambda(result, Expression.Parameter(result.Type, "result"));
=======
            return ConvertToLambda(result);
>>>>>>> b9f518ea
        }

        private LambdaExpression ConvertToLambda(Expression result)
            => Expression.Lambda(
                result,
                QueryCompilationContext.QueryContextParameter,
                _valueBufferParameter);

        protected override Expression VisitExtension(Expression extensionExpression)
        {
            switch (extensionExpression)
            {
                case EntityShaperExpression entityShaperExpression:
                {
                    var key = GenerateKey((ProjectionBindingExpression)entityShaperExpression.ValueBufferExpression);
                    if (!_mapping.TryGetValue(key, out var variable))
                    {
                        variable = Expression.Parameter(entityShaperExpression.EntityType.ClrType);
                        _variables.Add(variable);
                        _expressions.Add(Expression.Assign(variable, entityShaperExpression));
                        _mapping[key] = variable;
                    }

                    return variable;
                }

                case ProjectionBindingExpression projectionBindingExpression:
                {
                    var key = GenerateKey(projectionBindingExpression);
                    if (!_mapping.TryGetValue(key, out var variable))
                    {
                        variable = Expression.Parameter(projectionBindingExpression.Type);
                        _variables.Add(variable);
                        _expressions.Add(Expression.Assign(variable, projectionBindingExpression));
                        _mapping[key] = variable;
                    }

                    return variable;
                }

                case IncludeExpression includeExpression:
                {
                    var entity = Visit(includeExpression.EntityExpression);
                    if (includeExpression.NavigationExpression is CollectionShaperExpression collectionShaper)
                    {
                        var innerLambda = (LambdaExpression)collectionShaper.InnerShaper;
                        var innerShaper = new ShaperExpressionProcessingExpressionVisitor(null, innerLambda.Parameters[0])
                            .Inject(innerLambda.Body);

                        _expressions.Add(
                            includeExpression.Update(
                                entity,
                                collectionShaper.Update(
                                    Visit(collectionShaper.Projection),
                                    innerShaper)));
                    }
                    else
                    {
                        _expressions.Add(
                            includeExpression.Update(
                                entity,
                                Visit(includeExpression.NavigationExpression)));
                    }

                    return entity;
                }

                case CollectionShaperExpression collectionShaperExpression:
                {
                    var key = GenerateKey((ProjectionBindingExpression)collectionShaperExpression.Projection);
                    if (!_mapping.TryGetValue(key, out var variable))
                    {
                        var projection = Visit(collectionShaperExpression.Projection);

                        variable = Expression.Parameter(collectionShaperExpression.Type);
                        _variables.Add(variable);

                        var innerLambda = (LambdaExpression)collectionShaperExpression.InnerShaper;
                        var innerShaper = new ShaperExpressionProcessingExpressionVisitor(null, innerLambda.Parameters[0])
                            .Inject(innerLambda.Body);

                        _expressions.Add(Expression.Assign(variable, collectionShaperExpression.Update(projection, innerShaper)));
                        _mapping[key] = variable;
                    }

                    return variable;
                }

                case SingleResultShaperExpression singleResultShaperExpression:
                {
                    var key = GenerateKey((ProjectionBindingExpression)singleResultShaperExpression.Projection);
                    if (!_mapping.TryGetValue(key, out var variable))
                    {
                        var projection = Visit(singleResultShaperExpression.Projection);

                        variable = Expression.Parameter(singleResultShaperExpression.Type);
                        _variables.Add(variable);

                        var innerLambda = (LambdaExpression)singleResultShaperExpression.InnerShaper;
                        var innerShaper = new ShaperExpressionProcessingExpressionVisitor(null, innerLambda.Parameters[0])
                            .Inject(innerLambda.Body);

                        _expressions.Add(Expression.Assign(variable, singleResultShaperExpression.Update(projection, innerShaper)));
                        _mapping[key] = variable;
                    }

                    return variable;
                }
            }

            return base.VisitExtension(extensionExpression);
        }

        private Expression GenerateKey(ProjectionBindingExpression projectionBindingExpression)
            => _queryExpression != null
                && projectionBindingExpression.ProjectionMember != null
                ? _queryExpression.GetMappedProjection(projectionBindingExpression.ProjectionMember)
                : projectionBindingExpression;
    }
}<|MERGE_RESOLUTION|>--- conflicted
+++ resolved
@@ -31,23 +31,7 @@
             _expressions.Add(result);
             result = Expression.Block(_variables, _expressions);
 
-<<<<<<< HEAD
-            if (_expressions.All(e => e.NodeType == ExpressionType.Assign))
-            {
-                result = new ReplacingExpressionVisitor(
-                    _expressions.Cast<BinaryExpression>()
-                        .ToDictionary(e => e.Left, e => e.Right)).Visit(result);
-            }
-            else
-            {
-                _expressions.Add(result);
-                result = Expression.Block(_variables, _expressions);
-            }
-
-            return ConvertToLambda(result, Expression.Parameter(result.Type, "result"));
-=======
             return ConvertToLambda(result);
->>>>>>> b9f518ea
         }
 
         private LambdaExpression ConvertToLambda(Expression result)
